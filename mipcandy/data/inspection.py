from dataclasses import dataclass, asdict
from json import dump, load
from os import PathLike
from typing import Sequence, override, Callable, Self, Any

import numpy as np
import torch
from rich.console import Console
from rich.progress import Progress, SpinnerColumn
from torch import nn

from mipcandy.data.dataset import SupervisedDataset
from mipcandy.data.geometric import crop
from mipcandy.layer import HasDevice
from mipcandy.types import Device


def format_bbox(bbox: Sequence[int]) -> tuple[int, int, int, int] | tuple[int, int, int, int, int, int]:
    if len(bbox) == 4:
        return bbox[0], bbox[1], bbox[2], bbox[3]
    elif len(bbox) == 6:
        return bbox[0], bbox[1], bbox[2], bbox[3], bbox[4], bbox[5]
    else:
        raise ValueError(f"Invalid bbox with {len(bbox)} elements")


@dataclass
class InspectionAnnotation(object):
    shape: tuple[int, ...]
    foreground_bbox: tuple[int, int, int, int] | tuple[int, int, int, int, int, int]
    ids: tuple[int, ...]
    foreground_samples: torch.Tensor | None = None

    def foreground_shape(self) -> tuple[int, int] | tuple[int, int, int]:
        r = (self.foreground_bbox[1] - self.foreground_bbox[0], self.foreground_bbox[3] - self.foreground_bbox[2])
        return r if len(self.foreground_bbox) == 4 else r + (self.foreground_bbox[5] - self.foreground_bbox[4],)

    def center_of_foreground(self) -> tuple[int, int] | tuple[int, int, int]:
        r = (round((self.foreground_bbox[1] + self.foreground_bbox[0]) * .5),
             round((self.foreground_bbox[3] + self.foreground_bbox[2]) * .5))
        return r if len(self.shape) == 2 else r + (round((self.foreground_bbox[5] + self.foreground_bbox[4]) * .5),)

    def to_dict(self) -> dict[str, tuple[int, ...]]:
        return asdict(self)


class InspectionAnnotations(HasDevice, Sequence[InspectionAnnotation]):
    def __init__(self, dataset: SupervisedDataset, background: int, *annotations: InspectionAnnotation,
                 device: Device = "cpu") -> None:
        super().__init__(device)
        self._dataset: SupervisedDataset = dataset
        self._background: int = background
        self._annotations: tuple[InspectionAnnotation, ...] = annotations
        self._shapes: tuple[tuple[int, ...] | None, tuple[int, ...], tuple[int, ...]] | None = None
        self._foreground_shapes: tuple[tuple[int, ...] | None, tuple[int, ...], tuple[int, ...]] | None = None
        self._statistical_foreground_shape: tuple[int, int] | tuple[int, int, int] | None = None
        self._foreground_heatmap: torch.Tensor | None = None
        self._center_of_foregrounds: tuple[int, int] | tuple[int, int, int] | None = None
        self._foreground_offsets: tuple[int, int] | tuple[int, int, int] | None = None
        self._roi_shape: tuple[int, int] | tuple[int, int, int] | None = None

    def annotations(self) -> tuple[InspectionAnnotation, ...]:
        return self._annotations

    @override
    def __getitem__(self, item: int) -> InspectionAnnotation:
        return self._annotations[item]

    @override
    def __len__(self) -> int:
        return len(self._annotations)

    def save(self, path: str | PathLike[str]) -> None:
        with open(path, "w") as f:
            dump({"background": self._background, "annotations": self._annotations}, f)

    def _get_shapes(self, get_shape: Callable[[InspectionAnnotation], tuple[int, ...]]) -> tuple[
        tuple[int, ...] | None, tuple[int, ...], tuple[int, ...]]:
        depths = []
        widths = []
        heights = []
        for annotation in self._annotations:
            shape = get_shape(annotation)
            if len(shape) == 2:
                heights.append(shape[0])
                widths.append(shape[1])
            else:
                depths.append(shape[0])
                heights.append(shape[1])
                widths.append(shape[2])
        return tuple(depths) if depths else None, tuple(heights), tuple(widths)

    def shapes(self) -> tuple[tuple[int, ...] | None, tuple[int, ...], tuple[int, ...]]:
        if self._shapes:
            return self._shapes
        self._shapes = self._get_shapes(lambda annotation: annotation.shape)
        return self._shapes

    def foreground_shapes(self) -> tuple[tuple[int, ...] | None, tuple[int, ...], tuple[int, ...]]:
        if self._foreground_shapes:
            return self._foreground_shapes
        self._foreground_shapes = self._get_shapes(lambda annotation: annotation.foreground_shape())
        return self._foreground_shapes

    def statistical_foreground_shape(self, *, percentile: float = .95) -> tuple[int, int] | tuple[int, int, int]:
        if self._statistical_foreground_shape:
            return self._statistical_foreground_shape
        depths, heights, widths = self.foreground_shapes()
        percentile *= 100
        sfs = (round(np.percentile(heights, percentile)), round(np.percentile(widths, percentile)))
        self._statistical_foreground_shape = (round(np.percentile(depths, percentile)),) + sfs if depths else sfs
        return self._statistical_foreground_shape

    def crop_foreground(self, i: int, *, expand_ratio: float = 1) -> tuple[torch.Tensor, torch.Tensor]:
        image, label = self._dataset[i]
        annotation = self._annotations[i]
        bbox = list(annotation.foreground_bbox)
        shape = annotation.foreground_shape()
        for i, size in enumerate(shape):
            left = (expand_ratio - 1) * size // 2
            right = (expand_ratio - 1) - left
            bbox[i] = max(0, bbox[i] - left)
            i += 1
            bbox[i] = min(bbox[i] + right, label.shape[i])
        return crop(image.unsqueeze(0), bbox).squeeze(0), crop(label.unsqueeze(0), bbox).squeeze(0)

    def foreground_heatmap(self) -> torch.Tensor:
        if self._foreground_heatmap:
            return self._foreground_heatmap
        depths, heights, widths = self.foreground_shapes()
        max_shape = (max(depths), max(heights), max(widths)) if depths else (max(heights), max(widths))
        accumulated_label = torch.zeros((1, *max_shape), device=self._device)
        for i, (_, label) in enumerate(self._dataset):
            annotation = self._annotations[i]
            paddings = [0, 0, 0, 0]
            shape = annotation.foreground_shape()
            for j, size in enumerate(max_shape):
                left = (size - shape[j]) // 2
                paddings.append(left)
                paddings.append(size - shape[j] - left)
            paddings.reverse()
            accumulated_label += nn.functional.pad(
                crop((label != self._background).unsqueeze(0), annotation.foreground_bbox), paddings
            ).squeeze(0)
        self._foreground_heatmap = accumulated_label.squeeze(0)
        return self._foreground_heatmap

    def center_of_foregrounds(self) -> tuple[int, int] | tuple[int, int, int]:
        if self._center_of_foregrounds:
            return self._center_of_foregrounds
        heatmap = self.foreground_heatmap()
        center = (heatmap.sum(dim=1).argmax().item(), heatmap.sum(dim=0).argmax().item()) if heatmap.ndim == 2 else (
            heatmap.sum(dim=(1, 2)).argmax().item(),
            heatmap.sum(dim=(0, 2)).argmax().item(),
            heatmap.sum(dim=(0, 1)).argmax().item(),
        )
        self._center_of_foregrounds = center
        return self._center_of_foregrounds

    def center_of_foregrounds_offsets(self) -> tuple[int, int] | tuple[int, int, int]:
        if self._foreground_offsets:
            return self._foreground_offsets
        center = self.center_of_foregrounds()
        depths, heights, widths = self.foreground_shapes()
        max_shape = (max(depths), max(heights), max(widths)) if depths else (max(heights), max(widths))
        offsets = (round(center[0] - max_shape[0] * .5), round(center[1] - max_shape[1] * .5))
        self._foreground_offsets = offsets + (round(center[2] - max_shape[2] * .5),) if depths else offsets
        return self._foreground_offsets

    def set_roi_shape(self, roi_shape: tuple[int, int] | tuple[int, int, int] | None) -> None:
        if roi_shape is not None:
            depths, heights, widths = self.shapes()
            if depths:
                if roi_shape[0] > min(depths) or roi_shape[1] > min(heights) or roi_shape[2] > min(widths):
                    raise ValueError(f"ROI shape {roi_shape} exceeds minimum image shape ({min(depths)}, {min(heights)}, {min(widths)})")
            else:
                if roi_shape[0] > min(heights) or roi_shape[1] > min(widths):
                    raise ValueError(f"ROI shape {roi_shape} exceeds minimum image shape ({min(heights)}, {min(widths)})")
        self._roi_shape = roi_shape

    def roi_shape(self, *, percentile: float = .95) -> tuple[int, int] | tuple[int, int, int]:
        if self._roi_shape:
            return self._roi_shape
        sfs = self.statistical_foreground_shape(percentile=percentile)
        if len(sfs) == 2:
            sfs = (None, *sfs)
        depths, heights, widths = self.shapes()
        roi_shape = (min(min(heights), sfs[1]), min(min(widths), sfs[2]))
        if depths:
            roi_shape = (min(min(depths), sfs[0]),) + roi_shape
        self._roi_shape = roi_shape
        return self._roi_shape

    def roi(self, i: int, *, percentile: float = .95) -> tuple[int, int, int, int] | tuple[
        int, int, int, int, int, int]:
        annotation = self._annotations[i]
        roi_shape = self.roi_shape(percentile=percentile)
        offsets = self.center_of_foregrounds_offsets()
        center = annotation.center_of_foreground()
        roi = []
        for i, position in enumerate(center):
            left = roi_shape[i] // 2
            right = roi_shape[i] - left
            offset = min(max(offsets[i], left - position), annotation.shape[i] - right - position)
            roi.append(position + offset - left)
            roi.append(position + offset + right)
        return tuple(roi)

    def random_roi(self, i: int, *, percentile: float = .95) -> tuple[int, int, int, int] | tuple[
        int, int, int, int, int, int]:
        annotation = self._annotations[i]
        roi_shape = self.roi_shape(percentile=percentile)
        roi = []
        for dim_idx, (dim_size, patch_size) in enumerate(zip(annotation.shape, roi_shape)):
            left = patch_size // 2
            right = patch_size - left
            min_center = left
            max_center = dim_size - right
            center = torch.randint(min_center, max_center + 1, (1,)).item()
            roi.append(center - left)
            roi.append(center + right)
        return tuple(roi)

    def foreground_guided_random_roi(self, i: int, *, percentile: float = .95) -> tuple[int, int, int, int] | tuple[
        int, int, int, int, int, int]:
        annotation = self._annotations[i]
        roi_shape = self.roi_shape(percentile=percentile)

        if annotation.foreground_samples is None or len(annotation.foreground_samples) == 0:
            return self.random_roi(i, percentile=percentile)

        fg_idx = torch.randint(0, len(annotation.foreground_samples), (1,)).item()
        fg_position = annotation.foreground_samples[fg_idx]

        roi = []
        for dim_idx, (fg_pos, dim_size, patch_size) in enumerate(
            zip(fg_position.tolist(), annotation.shape, roi_shape)
        ):
            left = patch_size // 2
            right = patch_size - left
            center = max(left, min(fg_pos, dim_size - right))
            roi.append(center - left)
            roi.append(center + right)

        return tuple(roi)

    def crop_roi(self, i: int, *, percentile: float = .95, random_patch: bool = False, 
                 force_foreground: bool = False) -> tuple[torch.Tensor, torch.Tensor]:
        image, label = self._dataset[i]
        if random_patch:
            if force_foreground:
                roi = self.foreground_guided_random_roi(i, percentile=percentile)
            else:
                roi = self.random_roi(i, percentile=percentile)
        else:
            roi = self.roi(i, percentile=percentile)
        return crop(image.unsqueeze(0), roi).squeeze(0), crop(label.unsqueeze(0), roi).squeeze(0)


def _lists_to_tuples(pairs: Sequence[tuple[str, Any]]) -> dict[str, Any]:
    return {k: tuple(v) if isinstance(v, list) else v for k, v in pairs}


def load_inspection_annotations(path: str | PathLike[str], dataset: SupervisedDataset) -> InspectionAnnotations:
    with open(path) as f:
        obj = load(f, object_pairs_hook=_lists_to_tuples)
    return InspectionAnnotations(dataset, obj["background"], *(
        InspectionAnnotation(**row) for row in obj["annotations"]
    ))


<<<<<<< HEAD
def inspect(dataset: SupervisedDataset, *, background: int = 0, min_foreground_samples: int = 500,
            max_foreground_samples: int = 10000, min_percent_coverage: float = 0.01,
            console: Console = Console()) -> InspectionAnnotations:
=======
def inspect(dataset: SupervisedDataset, *, background: int = 0, console: Console = Console()) -> InspectionAnnotations:
>>>>>>> 86d0517c
    r = []
    with Progress(*Progress.get_default_columns(), SpinnerColumn(), console=console) as progress:
        task = progress.add_task("Inspecting dataset...", total=len(dataset))
        for _, label in dataset:
            progress.update(task, advance=1, description=f"Inspecting dataset {tuple(label.shape)}")
            indices = (label != background).nonzero()
            mins = indices.min(dim=0)[0].tolist()
            maxs = indices.max(dim=0)[0].tolist()
            bbox = (mins[1], maxs[1], mins[2], maxs[2])
<<<<<<< HEAD
            if len(indices) > 0:
                if len(indices) <= min_foreground_samples:
                    foreground_samples = indices
                else:
                    target_samples = min(
                        max_foreground_samples,
                        max(min_foreground_samples, int(np.ceil(len(indices) * min_percent_coverage)))
                    )
                    sampled_idx = torch.randperm(len(indices))[:target_samples]
                    foreground_samples = indices[sampled_idx]
            else:
                foreground_samples = None
            r.append(InspectionAnnotation(
                label.shape[1:],
                bbox if label.ndim == 3 else bbox + (mins[3], maxs[3]),
                tuple(label.unique()),
                foreground_samples
=======
            r.append(InspectionAnnotation(
                label.shape[1:], bbox if label.ndim == 3 else bbox + (mins[3], maxs[3]), tuple(label.unique())
>>>>>>> 86d0517c
            ))
    return InspectionAnnotations(dataset, background, *r, device=dataset.device())


class ROIDataset(SupervisedDataset[list[torch.Tensor]]):
    def __init__(self, annotations: InspectionAnnotations, *, percentile: float = .95, 
                 random_patch: bool = False, foreground_oversample_percent: float = 0.33) -> None:
        super().__init__([], [])
        self._annotations: InspectionAnnotations = annotations
        self._percentile: float = percentile
        self.random_patch: bool = random_patch
        self._fg_oversample: float = foreground_oversample_percent

    @override
    def __len__(self) -> int:
        return len(self._annotations)

    @override
    def construct_new(self, images: list[torch.Tensor], labels: list[torch.Tensor]) -> Self:
        return ROIDataset(self._annotations)

    @override
    def load(self, idx: int) -> tuple[torch.Tensor, torch.Tensor]:
        force_fg = torch.rand(1).item() < self._fg_oversample if self.random_patch else False
        return self._annotations.crop_roi(idx, percentile=self._percentile, random_patch=self.random_patch, force_foreground=force_fg)<|MERGE_RESOLUTION|>--- conflicted
+++ resolved
@@ -40,8 +40,11 @@
              round((self.foreground_bbox[3] + self.foreground_bbox[2]) * .5))
         return r if len(self.shape) == 2 else r + (round((self.foreground_bbox[5] + self.foreground_bbox[4]) * .5),)
 
-    def to_dict(self) -> dict[str, tuple[int, ...]]:
-        return asdict(self)
+    def to_dict(self) -> dict[str, Any]:
+        d = asdict(self)
+        if self.foreground_samples is not None:
+            d["foreground_samples"] = self.foreground_samples.tolist()
+        return d
 
 
 class InspectionAnnotations(HasDevice, Sequence[InspectionAnnotation]):
@@ -72,7 +75,7 @@
 
     def save(self, path: str | PathLike[str]) -> None:
         with open(path, "w") as f:
-            dump({"background": self._background, "annotations": self._annotations}, f)
+            dump({"background": self._background, "annotations": [a.to_dict() for a in self._annotations]}, f)
 
     def _get_shapes(self, get_shape: Callable[[InspectionAnnotation], tuple[int, ...]]) -> tuple[
         tuple[int, ...] | None, tuple[int, ...], tuple[int, ...]]:
@@ -258,24 +261,23 @@
 
 
 def _lists_to_tuples(pairs: Sequence[tuple[str, Any]]) -> dict[str, Any]:
-    return {k: tuple(v) if isinstance(v, list) else v for k, v in pairs}
+    return {k: tuple(v) if isinstance(v, list) and k != "foreground_samples" else v for k, v in pairs}
 
 
 def load_inspection_annotations(path: str | PathLike[str], dataset: SupervisedDataset) -> InspectionAnnotations:
     with open(path) as f:
         obj = load(f, object_pairs_hook=_lists_to_tuples)
-    return InspectionAnnotations(dataset, obj["background"], *(
-        InspectionAnnotation(**row) for row in obj["annotations"]
-    ))
-
-
-<<<<<<< HEAD
+    annotations = []
+    for row in obj["annotations"]:
+        if row.get("foreground_samples") is not None:
+            row["foreground_samples"] = torch.tensor(row["foreground_samples"])
+        annotations.append(InspectionAnnotation(**row))
+    return InspectionAnnotations(dataset, obj["background"], *annotations)
+
+
 def inspect(dataset: SupervisedDataset, *, background: int = 0, min_foreground_samples: int = 500,
             max_foreground_samples: int = 10000, min_percent_coverage: float = 0.01,
             console: Console = Console()) -> InspectionAnnotations:
-=======
-def inspect(dataset: SupervisedDataset, *, background: int = 0, console: Console = Console()) -> InspectionAnnotations:
->>>>>>> 86d0517c
     r = []
     with Progress(*Progress.get_default_columns(), SpinnerColumn(), console=console) as progress:
         task = progress.add_task("Inspecting dataset...", total=len(dataset))
@@ -285,7 +287,6 @@
             mins = indices.min(dim=0)[0].tolist()
             maxs = indices.max(dim=0)[0].tolist()
             bbox = (mins[1], maxs[1], mins[2], maxs[2])
-<<<<<<< HEAD
             if len(indices) > 0:
                 if len(indices) <= min_foreground_samples:
                     foreground_samples = indices
@@ -303,10 +304,6 @@
                 bbox if label.ndim == 3 else bbox + (mins[3], maxs[3]),
                 tuple(label.unique()),
                 foreground_samples
-=======
-            r.append(InspectionAnnotation(
-                label.shape[1:], bbox if label.ndim == 3 else bbox + (mins[3], maxs[3]), tuple(label.unique())
->>>>>>> 86d0517c
             ))
     return InspectionAnnotations(dataset, background, *r, device=dataset.device())
 
