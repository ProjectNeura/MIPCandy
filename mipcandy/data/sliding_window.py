from os import PathLike, makedirs, listdir
from typing import override, Literal

import torch

from mipcandy.common import Pad2d, Pad3d
from mipcandy.data.dataset import UnsupervisedDataset, SupervisedDataset, MergedDataset, PathBasedUnsupervisedDataset
from mipcandy.data.transform import JointTransform
from mipcandy.types import Shape, Transform, Device


<<<<<<< HEAD
def do_sliding_window(x: torch.Tensor, shape: Shape, *, overlap: float = .5) -> list[torch.Tensor]:
=======
def do_sliding_window(x: torch.Tensor, window_shape: Shape, *, overlap: float = .5) -> list[torch.Tensor]:
    shape = tuple(round(s * (1 + overlap)) for s in window_shape)
>>>>>>> f16338bc
    ndim = len(shape)
    if ndim not in (2, 3):
        raise ValueError(f"Window shape must be 2D or 3D, got {ndim}D")
    stride = tuple(int(w * (1 - overlap)) for w in shape)
    if ndim == 2:
        x = Pad2d(shape, batch=False)(x)
        x = x.unfold(2, shape[0], stride[0]).unfold(3, shape[1], stride[1])
        b, c, n_h, n_w, win_h, win_w = x.shape
        x = x.permute(0, 2, 3, 1, 4, 5).reshape(b * n_h * n_w, c, win_h, win_w)
        return [x[i] for i in range(x.shape[0])]
    x = Pad3d(shape, batch=False)(x)
    x = x.unfold(2, shape[0], stride[0]).unfold(3, shape[1], stride[1]).unfold(4, shape[2], stride[2])
    b, c, n_d, n_h, n_w, win_d, win_h, win_w = x.shape
    x = x.permute(0, 2, 3, 4, 1, 5, 6, 7).reshape(b * n_d * n_h * n_w, c, win_d, win_h, win_w)
    return [x[i] for i in range(x.shape[0])]


def revert_sliding_window(windows: list[torch.Tensor], *, overlap: float = .5) -> torch.Tensor:
    first_window = windows[0]
    ndim = first_window.ndim - 1
    if ndim not in (2, 3):
        raise ValueError(f"Windows must be 2D or 3D (excluding channel dim), got {ndim}D")
    window_shape = first_window.shape[1:]
    c = first_window.shape[0]
    stride = tuple(int(w * (1 - overlap)) for w in window_shape)
    num_windows = len(windows)
    if ndim == 2:
        h_win, w_win = window_shape
        import math
        grid_size = math.isqrt(num_windows)
        n_h = n_w = grid_size
        while n_h * n_w < num_windows:
            n_w += 1
        if n_h * n_w > num_windows:
            for nh in range(1, num_windows + 1):
                if num_windows % nh == 0:
                    n_h = nh
                    n_w = num_windows // nh
                    break
        out_h = (n_h - 1) * stride[0] + h_win
        out_w = (n_w - 1) * stride[1] + w_win
        output = torch.zeros(1, c, out_h, out_w, device=first_window.device, dtype=first_window.dtype)
        weights = torch.zeros(1, 1, out_h, out_w, device=first_window.device, dtype=first_window.dtype)
        idx = 0
        for i in range(n_h):
            for j in range(n_w):
                if idx >= num_windows:
                    break
                h_start = i * stride[0]
                w_start = j * stride[1]
                output[0, :, h_start:h_start + h_win, w_start:w_start + w_win] += windows[idx]
                weights[0, 0, h_start:h_start + h_win, w_start:w_start + w_win] += 1
                idx += 1
        return output / weights.clamp(min=1)
    else:  # 3D
        d_win, h_win, w_win = window_shape
        import math
        grid_size = round(num_windows ** (1 / 3))
        n_d = n_h = n_w = grid_size
        while n_d * n_h * n_w < num_windows:
            n_w += 1
            if n_d * n_h * n_w < num_windows:
                n_h += 1
            if n_d * n_h * n_w < num_windows:
                n_d += 1
        for nd in range(1, num_windows + 1):
            if num_windows % nd == 0:
                remaining = num_windows // nd
                for nh in range(1, remaining + 1):
                    if remaining % nh == 0:
                        n_d = nd
                        n_h = nh
                        n_w = remaining // nh
                        break
                break
        out_d = (n_d - 1) * stride[0] + d_win
        out_h = (n_h - 1) * stride[1] + h_win
        out_w = (n_w - 1) * stride[2] + w_win
        output = torch.zeros(1, c, out_d, out_h, out_w, device=first_window.device, dtype=first_window.dtype)
        weights = torch.zeros(1, 1, out_d, out_h, out_w, device=first_window.device, dtype=first_window.dtype)
        idx = 0
        for i in range(n_d):
            for j in range(n_h):
                for k in range(n_w):
                    if idx >= num_windows:
                        break
                    d_start = i * stride[0]
                    h_start = j * stride[1]
                    w_start = k * stride[2]
                    output[0, :, d_start:d_start + d_win, h_start:h_start + h_win, w_start:w_start + w_win] += windows[
                        idx]
                    weights[0, 0, d_start:d_start + d_win, h_start:h_start + h_win, w_start:w_start + w_win] += 1
                    idx += 1
        return output / weights.clamp(min=1)


def _slide(supervised: bool, dataset: UnsupervisedDataset | SupervisedDataset, output_folder: str | PathLike[str],
           window_shape: Shape, *, overlap: float = .5) -> None:
    makedirs(f"{output_folder}/images", exist_ok=True)
    makedirs(f"{output_folder}/labels", exist_ok=True)
    ind = len(dataset) // 10 + 1
    for i, case in enumerate(dataset):
        image = case[0] if supervised else case
        windows = do_sliding_window(image, window_shape, overlap=overlap)
        jnd = len(windows) // 10 + 1
        for j, window in enumerate(windows):
            torch.save(window, f"{output_folder}/images/{str(i).zfill(ind)}_{str(j).zfill(jnd)}.pt")
        if supervised:
            label = case[1]
            windows = do_sliding_window(label, window_shape, overlap=overlap)
            for j, window in enumerate(windows):
                torch.save(window, f"{output_folder}/labels/{str(i).zfill(ind)}_{str(j).zfill(jnd)}.pt")


def slide_dataset(dataset: UnsupervisedDataset | SupervisedDataset, output_folder: str | PathLike[str],
                  window_shape: Shape, *, overlap: float = .5) -> None:
    _slide(isinstance(dataset, SupervisedDataset), dataset, output_folder, window_shape, overlap=overlap)


class UnsupervisedSWDataset(PathBasedUnsupervisedDataset):
    def __init__(self, folder: str | PathLike[str], *, subfolder: Literal["images", "labels"] = "images",
                 transform: Transform | None = None, device: Device = "cpu") -> None:
        super().__init__(listdir(f"{folder}/{subfolder}"), transform=transform, device=device)
        self._folder: str = folder
        self._subfolder: Literal["images", "labels"] = subfolder

    @override
    def load(self, idx: int) -> torch.Tensor:
        return torch.load(f"{self._folder}/{self._subfolder}/{self._images[idx]}", device=self._device)


class SupervisedSWDataset(MergedDataset):
    def __init__(self, folder: str | PathLike[str], *, transform: JointTransform | None = None,
                 device: Device = "cpu") -> None:
        super().__init__(UnsupervisedSWDataset(folder, device=device),
                         UnsupervisedSWDataset(folder, subfolder="labels", device=device),
                         transform=transform, device=device)<|MERGE_RESOLUTION|>--- conflicted
+++ resolved
@@ -9,12 +9,8 @@
 from mipcandy.types import Shape, Transform, Device
 
 
-<<<<<<< HEAD
-def do_sliding_window(x: torch.Tensor, shape: Shape, *, overlap: float = .5) -> list[torch.Tensor]:
-=======
 def do_sliding_window(x: torch.Tensor, window_shape: Shape, *, overlap: float = .5) -> list[torch.Tensor]:
     shape = tuple(round(s * (1 + overlap)) for s in window_shape)
->>>>>>> f16338bc
     ndim = len(shape)
     if ndim not in (2, 3):
         raise ValueError(f"Window shape must be 2D or 3D, got {ndim}D")
