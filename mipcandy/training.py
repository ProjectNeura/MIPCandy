--- conflicted
+++ resolved
@@ -48,12 +48,8 @@
     optimizer: optim.Optimizer
     scheduler: optim.lr_scheduler.LRScheduler
     criterion: nn.Module
-<<<<<<< HEAD
-    ema: optim.swa_utils.AveragedModel | None = None
+    ema: nn.Module | None = None
     scaler: torch.amp.GradScaler | None = None
-=======
-    ema: nn.Module | None = None
->>>>>>> 78cac07e
 
 
 @dataclass
@@ -409,17 +405,10 @@
                 progress.update(epoch_prog, advance=1, description=f"Training epoch {epoch} ({loss:.4f})")
         self._bump_metrics()
 
-<<<<<<< HEAD
-    def train(self, num_epochs: int, *, note: str = "", num_checkpoints: int = 5, ema: bool = True,
-              seed: int | None = None, early_stop_tolerance: int = 5, val_score_prediction: bool = True,
-              val_score_prediction_degree: int = 5, save_preview: bool = True, preview_quality: float = .75,
-              amp: bool = False) -> None:
-=======
     def train(self, num_epochs: int, *, note: str = "", num_checkpoints: int = 5, compile_model: bool = True,
               ema: bool = True, seed: int | None = None, early_stop_tolerance: int = 5,
               val_score_prediction: bool = True, val_score_prediction_degree: int = 5, save_preview: bool = True,
-              preview_quality: float = .75) -> None:
->>>>>>> 78cac07e
+              preview_quality: float = .75, amp: bool = False) -> None:
         training_arguments = self.filter_train_params(**locals())
         self.init_experiment()
         if note:
@@ -433,19 +422,9 @@
             example_input = padding_module(example_input)
         example_shape = tuple(example_input.shape[1:])
         self.log(f"Example input shape: {example_shape}")
-<<<<<<< HEAD
-        toolbox = self.load_toolbox(num_epochs, example_shape) if self.recovery() else self.build_toolbox(
-            num_epochs, example_shape)
-        if amp:
-            toolbox.scaler = torch.amp.GradScaler()
-            self.log("Mixed precision training enabled")
-        model_name = toolbox.model.__class__.__name__
-        sanity_check_result = sanity_check(toolbox.model, example_shape, device=self._device)
-=======
         self.log("Building a template model to run sanity check on...")
         template_model = self.build_network(example_shape)
         model_name = template_model.__class__.__name__
->>>>>>> 78cac07e
         self.log(f"Model: {model_name}")
         sanity_check_result = sanity_check(template_model, example_shape, device=self._device)
         self.log(str(sanity_check_result))
@@ -454,6 +433,9 @@
         toolbox = (self.load_toolbox if self.recovery() else self.build_toolbox)(
             num_epochs, example_shape, compile_model, ema
         )
+        if amp:
+            toolbox.scaler = torch.amp.GradScaler()
+            self.log("Mixed precision training enabled")
         checkpoint_path = lambda v: f"{self.experiment_folder()}/checkpoint_{v}.pth"
         es_tolerance = early_stop_tolerance
         self._frontend.on_experiment_created(self._experiment_id, self._trainer_variant, model_name, note,
@@ -525,13 +507,8 @@
     @staticmethod
     def filter_train_params(**kwargs) -> dict[str, Setting]:
         return {k: v for k, v in kwargs.items() if k in (
-<<<<<<< HEAD
-            "note", "num_checkpoints", "ema", "seed", "early_stop_tolerance", "val_score_prediction",
+            "note", "num_checkpoints", "compile_model", "ema", "seed", "early_stop_tolerance", "val_score_prediction",
             "val_score_prediction_degree", "save_preview", "preview_quality", "amp"
-=======
-            "note", "num_checkpoints", "compile_model", "ema", "seed", "early_stop_tolerance", "val_score_prediction",
-            "val_score_prediction_degree", "save_preview", "preview_quality"
->>>>>>> 78cac07e
         )}
 
     def train_with_settings(self, num_epochs: int, **kwargs) -> None:
