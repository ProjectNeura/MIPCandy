--- conflicted
+++ resolved
@@ -554,12 +554,6 @@
         if not batch_size or batch_size >= images.shape[0]:
             outputs = model(images)
         else:
-<<<<<<< HEAD
-            output_list: list[torch.Tensor] = []
-            for i in range(0, images.shape[0], batch_size):
-                output_list.append(model(images[i:i + batch_size]))
-            outputs = torch.cat(output_list, dim=0)
-=======
             num_windows = images.shape[0]
             num_batches = (num_windows + batch_size - 1) // batch_size
             first_batch = model(images[:batch_size])
@@ -570,7 +564,6 @@
                 start = batch_idx * batch_size
                 end = min(start + batch_size, num_windows)
                 outputs[start:end] = model(images[start:end])
->>>>>>> 4aaf214a
         return self.validate_case_windowed(outputs, label, toolbox, metadata)
 
     @abstractmethod
@@ -586,20 +579,6 @@
         batch_size = self.get_batch_size()
         if not batch_size or batch_size >= images.shape[0]:
             return self.backward_windowed(images, labels, toolbox, metadata)
-<<<<<<< HEAD
-        total_loss = 0
-        total_metrics = {}
-        for i in range(0, images.shape[0], batch_size):
-            batch_images = images[i:i + batch_size]
-            batch_labels = labels[i:i + batch_size]
-            loss, metrics = self.backward_windowed(batch_images, batch_labels, toolbox, metadata)
-            total_loss += loss * batch_images.shape[0]
-            for key, value in metrics.items():
-                total_metrics[key] = total_metrics.get(key, 0.0) + value * batch_images.shape[0]
-        total_loss /= images.shape[0]
-        for key in total_metrics:
-            total_metrics[key] /= images.shape[0]
-=======
         num_windows = images.shape[0]
         num_batches = (num_windows + batch_size - 1) // batch_size
         total_loss = 0
@@ -620,5 +599,4 @@
         total_loss /= num_windows
         for key in total_metrics:
             total_metrics[key] /= num_windows
->>>>>>> 4aaf214a
         return total_loss, total_metrics